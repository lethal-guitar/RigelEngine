/* Copyright (C) 2016, Nikolai Wuttke. All rights reserved.
 *
 *  This program is free software: you can redistribute it and/or modify
 *  it under the terms of the GNU General Public License as published by
 *  the Free Software Foundation, either version 2 of the License, or
 *  (at your option) any later version.
 *
 *  This program is distributed in the hope that it will be useful,
 *  but WITHOUT ANY WARRANTY; without even the implied warranty of
 *  MERCHANTABILITY or FITNESS FOR A PARTICULAR PURPOSE.  See the
 *  GNU General Public License for more details.
 *
 *  You should have received a copy of the GNU General Public License
 *  along with this program.  If not, see <http://www.gnu.org/licenses/>.
 */

#include "renderer.hpp"

#include "data/game_options.hpp"
#include "data/game_traits.hpp"
#include "loader/palette.hpp"
#include "sdl_utils/error.hpp"

RIGEL_DISABLE_WARNINGS
#include <glm/gtc/matrix_transform.hpp>
RIGEL_RESTORE_WARNINGS

#include <array>
#include <algorithm>


namespace rigel::renderer {

namespace {

const GLushort QUAD_INDICES[] = { 0, 1, 2, 2, 3, 1 };


constexpr auto WATER_MASK_WIDTH = 8;
constexpr auto WATER_MASK_HEIGHT = 8;
constexpr auto WATER_NUM_MASKS = 5;
constexpr auto WATER_MASK_INDEX_FILLED = 4;


#ifdef RIGEL_USE_GL_ES

const auto SHADER_PREAMBLE = R"shd(#version 100
precision highp float;
#define ATTRIBUTE attribute
#define OUT varying
#define IN varying
#define TEXTURE_LOOKUP texture2D
#define OUTPUT_COLOR gl_FragColor
#define OUTPUT_COLOR_DECLARATION
#define SET_POINT_SIZE(size) gl_PointSize = size;

precision mediump float;
)shd";

#else

const auto SHADER_PREAMBLE = R"shd(
#version 150

precision highp float;
#define ATTRIBUTE in
#define OUT out
#define IN in
#define TEXTURE_LOOKUP texture
#define OUTPUT_COLOR outputColor
#define OUTPUT_COLOR_DECLARATION out vec4 outputColor;
#define SET_POINT_SIZE
)shd";

#endif


const auto VERTEX_SOURCE = R"shd(
ATTRIBUTE vec2 position;
ATTRIBUTE vec2 texCoord;

OUT vec2 texCoordFrag;

uniform mat4 transform;

void main() {
  gl_Position = transform * vec4(position, 0.0, 1.0);
  texCoordFrag = vec2(texCoord.x, 1.0 - texCoord.y);
}
)shd";

const auto FRAGMENT_SOURCE = R"shd(
OUTPUT_COLOR_DECLARATION
IN vec2 texCoordFrag;

uniform sampler2D textureData;
uniform vec4 overlayColor;

uniform vec4 colorModulation;
uniform bool enableRepeat;

void main() {
  vec2 texCoords = texCoordFrag;
  if (enableRepeat) {
    texCoords.x = fract(texCoords.x);
    texCoords.y = fract(texCoords.y);
  }

  vec4 baseColor = TEXTURE_LOOKUP(textureData, texCoords);
  vec4 modulated = baseColor * colorModulation;
  float targetAlpha = modulated.a;

  OUTPUT_COLOR =
    vec4(mix(modulated.rgb, overlayColor.rgb, overlayColor.a), targetAlpha);
}
)shd";

const auto VERTEX_SOURCE_SOLID = R"shd(
ATTRIBUTE vec2 position;
ATTRIBUTE vec4 color;
OUT vec4 colorFrag;

uniform mat4 transform;

void main() {
  SET_POINT_SIZE(1.0);
  gl_Position = transform * vec4(position, 0.0, 1.0);
  colorFrag = color;
}
)shd";

const auto FRAGMENT_SOURCE_SOLID = R"shd(
OUTPUT_COLOR_DECLARATION
IN vec4 colorFrag;

void main() {
  OUTPUT_COLOR = colorFrag;
}
)shd";


const auto VERTEX_SOURCE_WATER_EFFECT = R"shd(
ATTRIBUTE vec2 position;
ATTRIBUTE vec2 texCoordMask;
OUT vec2 texCoordFrag;
OUT vec2 texCoordMaskFrag;

uniform mat4 transform;

void main() {
  SET_POINT_SIZE(1.0);
  vec4 transformedPos = transform * vec4(position, 0.0, 1.0);

  // Applying the transform gives us a position in normalized device
  // coordinates (from -1.0 to 1.0). For sampling the render target texture,
  // we need texture coordinates in the range 0.0 to 1.0, however.
  // Therefore, we transform the position from normalized device coordinates
  // into the 0.0 to 1.0 range by adding 1 and dividing by 2.
  //
  // We assume that the texture is as large as the screen, therefore sampling
  // with the resulting tex coords should be equivalent to reading the pixel
  // located at 'position'.
  texCoordFrag = (transformedPos.xy + vec2(1.0, 1.0)) / 2.0;
  texCoordMaskFrag = vec2(texCoordMask.x, 1.0 - texCoordMask.y);

  gl_Position = transformedPos;
}
)shd";

const auto FRAGMENT_SOURCE_WATER_EFFECT = R"shd(
OUTPUT_COLOR_DECLARATION

IN vec2 texCoordFrag;
IN vec2 texCoordMaskFrag;

uniform sampler2D textureData;
uniform sampler2D maskData;
uniform sampler2D paletteData;


vec3 paletteColor(int index) {
  return TEXTURE_LOOKUP(paletteData, vec2(float(index) / 16.0, 0.0)).rgb;
}


vec4 applyWaterEffect(vec4 color) {
  // The original game runs in a palette-based video mode, where the frame
  // buffer stores indices into a palette of 16 colors instead of directly
  // storing color values. The water effect is implemented as a modification
  // of these index values in the frame buffer. To replicate it, we first have
  // to transform our RGBA color values into indices, by searching the palette
  // for a matching color. Once we have that, we can apply the same
  // transformation on the index as done in the original game, and then convert
  // back to RGBA space by doing a palette lookup with the modified index.
  int index = 0;
  for (int i = 0; i < 16; ++i) {
    if (color.rgb == paletteColor(i)) {
      index = i;
    }
  }

<<<<<<< HEAD
  const int adjustedIndex = 0x8;//(index & 0x3) | 0x8;
  return vec4(palette[adjustedIndex], color.a);
=======
  // The color index transformation for achieving the water effect consists of
  // remapping any incoming color to one out of 4 indices starting at index 8.
  // The palette contains 3 shades of blue and a dark green in that area, which
  // leads to the watery look.
  // The original game does this via bitwise AND and OR operations, but using
  // modulo and addition produces the same outcome in this case.
  int adjustedIndex = int(mod(float(index), 4.0) + 8.0);
  return vec4(paletteColor(adjustedIndex), color.a);
>>>>>>> 7846d91f
}

void main() {
  vec4 color = TEXTURE_LOOKUP(textureData, texCoordFrag);
  vec4 mask = TEXTURE_LOOKUP(maskData, texCoordMaskFrag);
  float maskValue = mask.r;
  OUTPUT_COLOR = mix(color, applyWaterEffect(color), maskValue);
}
)shd";


void* toAttribOffset(std::uintptr_t offset) {
  return reinterpret_cast<void*>(offset);
}


glm::vec4 toGlColor(const base::Color& color) {
  return glm::vec4{color.r, color.g, color.b, color.a} / 255.0f;
}


void setScissorBox(
  const base::Rect<int>& clipRect,
  const base::Size<int>& frameBufferSize
) {
  const auto offsetAtBottom = frameBufferSize.height - clipRect.bottom();
  glScissor(
    clipRect.topLeft.x,
    offsetAtBottom - 1,
    clipRect.size.width,
    clipRect.size.height);
}


template <typename Iter>
void fillVertexData(
  float left,
  float right,
  float top,
  float bottom,
  Iter&& destIter,
  const std::size_t offset,
  const std::size_t stride
) {
  using namespace std;
  advance(destIter, offset);

  const auto innerStride = stride - 2;

  *destIter++ = left;
  *destIter++ = bottom;
  advance(destIter, innerStride);

  *destIter++ = left;
  *destIter++ = top;
  advance(destIter, innerStride);

  *destIter++ = right;
  *destIter++ = bottom;
  advance(destIter, innerStride);

  *destIter++ = right;
  *destIter++ = top;
  advance(destIter, innerStride);
}


template <typename Iter>
void fillVertexPositions(
  const base::Rect<int>& rect,
  Iter&& destIter,
  const std::size_t offset,
  const std::size_t stride
) {
  glm::vec2 posOffset(float(rect.topLeft.x), float(rect.topLeft.y));
  glm::vec2 posScale(float(rect.size.width), float(rect.size.height));

  const auto left = posOffset.x;
  const auto right = posScale.x + posOffset.x;
  const auto top = posOffset.y;
  const auto bottom = posScale.y + posOffset.y;

  fillVertexData(
    left, right, top, bottom, std::forward<Iter>(destIter), offset, stride);
}


template <typename Iter>
void fillTexCoords(
  const base::Rect<int>& rect,
  Renderer::TextureData textureData,
  Iter&& destIter,
  const std::size_t offset,
  const std::size_t stride
) {
  using namespace std;

  glm::vec2 texOffset(
    rect.topLeft.x / float(textureData.mWidth),
    rect.topLeft.y / float(textureData.mHeight));
  glm::vec2 texScale(
    rect.size.width / float(textureData.mWidth),
    rect.size.height / float(textureData.mHeight));

  const auto left = texOffset.x;
  const auto right = texScale.x + texOffset.x;
  const auto top = texOffset.y;
  const auto bottom = texScale.y + texOffset.y;

  fillVertexData(
    left, right, top, bottom, std::forward<Iter>(destIter), offset, stride);
}


data::Image createWaterSurfaceAnimImage() {
  auto pixels = data::PixelBuffer{
    WATER_MASK_WIDTH * WATER_MASK_HEIGHT * WATER_NUM_MASKS,
    base::Color{255, 255, 255, 255}};

  const std::array<int, 16> patternCalmSurface{
    0, 0, 0, 0, 0, 0, 0, 0,
    1, 1, 1, 1, 1, 1, 1, 1
  };

  const std::array<int, 16> patternWaveRight{
    0, 0, 0, 0, 0, 1, 1, 0,
    1, 0, 0, 1, 1, 1, 1, 1
  };

  const std::array<int, 16> patternWaveLeft{
    0, 1, 1, 0, 0, 0, 0, 0,
    1, 1, 1, 1, 1, 0, 0, 1
  };

  auto applyPattern = [&pixels](
    const auto& pattern,
    const auto destOffset
  ) {
    std::transform(
      std::begin(pattern),
      std::end(pattern),
      std::begin(pixels) + destOffset,
      [](const int patternValue) {
        const auto value = static_cast<uint8_t>(255 * patternValue);
        return base::Color{value, value, value, value};
      });
  };

  const auto pixelsPerAnimStep = WATER_MASK_WIDTH * WATER_MASK_HEIGHT;

  applyPattern(patternCalmSurface, 0);
  applyPattern(patternWaveRight, pixelsPerAnimStep);
  applyPattern(patternCalmSurface, pixelsPerAnimStep * 2);
  applyPattern(patternWaveLeft, pixelsPerAnimStep * 3);

  return data::Image{
    move(pixels),
    static_cast<size_t>(WATER_MASK_WIDTH),
    static_cast<size_t>(WATER_MASK_HEIGHT * WATER_NUM_MASKS)};
}


data::Image createPaletteImage() {
  return data::Image{
    data::PixelBuffer{
      begin(loader::INGAME_PALETTE), end(loader::INGAME_PALETTE)},
    loader::INGAME_PALETTE.size(),
    1};
}


auto getSize(SDL_Window* pWindow) {
  int windowWidth = 0;
  int windowHeight = 0;
  SDL_GetWindowSize(pWindow, &windowWidth, &windowHeight);
  return base::Size<int>{windowWidth, windowHeight};
}

}


Renderer::Renderer(SDL_Window* pWindow)
  : mpWindow(pWindow)
  , mTexturedQuadShader(
      SHADER_PREAMBLE,
      VERTEX_SOURCE,
      FRAGMENT_SOURCE,
      {"position", "texCoord"})
  , mSolidColorShader(
      SHADER_PREAMBLE,
      VERTEX_SOURCE_SOLID,
      FRAGMENT_SOURCE_SOLID,
      {"position", "color"})
  , mWaterEffectShader(
      SHADER_PREAMBLE,
      VERTEX_SOURCE_WATER_EFFECT,
      FRAGMENT_SOURCE_WATER_EFFECT,
      {"position", "texCoordMask"})
  , mLastUsedShader(0)
  , mLastUsedTexture(0)
  , mRenderMode(RenderMode::SpriteBatch)
  , mCurrentFbo(0)
  , mWindowSize(getSize(pWindow))
  , mMaxWindowSize(
      [pWindow]() {
        SDL_DisplayMode displayMode;
        sdl_utils::check(SDL_GetDesktopDisplayMode(0, &displayMode));
        return base::Size<int>{displayMode.w, displayMode.h};
      }())
  , mCurrentFramebufferSize(mWindowSize)
  , mGlobalTranslation(0.0f, 0.0f)
  , mGlobalScale(1.0f, 1.0f)
{
  using namespace std;

  // General configuration
  glDisable(GL_DEPTH_TEST);
  glEnable(GL_BLEND);
  glBlendFunc(GL_SRC_ALPHA, GL_ONE_MINUS_SRC_ALPHA);
  SDL_GL_SetSwapInterval(data::ENABLE_VSYNC_DEFAULT ? 1 : 0);

  // Setup a VBO for streaming data to the GPU, stays bound all the time
  glGenBuffers(1, &mStreamVbo);
  glBindBuffer(GL_ARRAY_BUFFER, mStreamVbo);
  glGenBuffers(1, &mStreamEbo);
  glBindBuffer(GL_ELEMENT_ARRAY_BUFFER, mStreamEbo);

  glEnableVertexAttribArray(0);
  glEnableVertexAttribArray(1);

  // One-time setup for water effect shader
  useShaderIfChanged(mWaterEffectShader);
  mWaterEffectShader.setUniform("textureData", 0);
  mWaterEffectShader.setUniform("maskData", 1);
  mWaterEffectShader.setUniform("paletteData", 2);

  mWaterSurfaceAnimTexture = createTexture(createWaterSurfaceAnimImage());
  mPaletteTexture = createTexture(createPaletteImage());

  glActiveTexture(GL_TEXTURE1);
  glBindTexture(GL_TEXTURE_2D, mWaterSurfaceAnimTexture.mHandle);
  glTexParameteri(GL_TEXTURE_2D, GL_TEXTURE_WRAP_S, GL_REPEAT);
  glActiveTexture(GL_TEXTURE2);
  glBindTexture(GL_TEXTURE_2D, mPaletteTexture.mHandle);
  glActiveTexture(GL_TEXTURE0);

  // One-time setup for textured quad shader
  useShaderIfChanged(mTexturedQuadShader);
  mTexturedQuadShader.setUniform("textureData", 0);

  // Remaining setup
  onRenderTargetChanged();

  setColorModulation({255, 255, 255, 255});
}


Renderer::~Renderer() {
  glDeleteBuffers(1, &mStreamVbo);
  glDeleteTextures(1, &mWaterSurfaceAnimTexture.mHandle);
  glDeleteTextures(1, &mPaletteTexture.mHandle);
}


base::Rect<int> Renderer::fullScreenRect() const {
  return {{0, 0}, mCurrentFramebufferSize};
}


void Renderer::setOverlayColor(const base::Color& color) {
  if (color != mLastOverlayColor) {
    submitBatch();

    setRenderModeIfChanged(RenderMode::SpriteBatch);
    mTexturedQuadShader.setUniform("overlayColor", toGlColor(color));
    mLastOverlayColor = color;
  }
}


void Renderer::setColorModulation(const base::Color& colorModulation) {
  if (colorModulation != mLastColorModulation) {
    submitBatch();

    setRenderModeIfChanged(RenderMode::SpriteBatch);
    mTexturedQuadShader.setUniform(
      "colorModulation", toGlColor(colorModulation));
    mLastColorModulation = colorModulation;
  }
}


void Renderer::drawTexture(
  const TextureData& textureData,
  const base::Rect<int>& sourceRect,
  const base::Rect<int>& destRect,
  const bool repeat
) {
  if (!isVisible(destRect)) {
    return;
  }

  setRenderModeIfChanged(RenderMode::SpriteBatch);

  if (textureData.mHandle != mLastUsedTexture) {
    submitBatch();

    glBindTexture(GL_TEXTURE_2D, textureData.mHandle);
    mLastUsedTexture = textureData.mHandle;
  }

  if (repeat != mTextureRepeatOn) {
    submitBatch();

    mTexturedQuadShader.setUniform("enableRepeat", repeat);
    mTextureRepeatOn = repeat;
  }

  // x, y, tex_u, tex_v
  GLfloat vertices[4 * (2 + 2)];
  fillVertexPositions(destRect, std::begin(vertices), 0, 4);
  fillTexCoords(sourceRect, textureData, std::begin(vertices), 2, 4);

  batchQuadVertices(std::begin(vertices), std::end(vertices), 4u);
}


void Renderer::submitBatch() {
  if (mBatchData.empty()) {
    return;
  }

  auto submitBatchedQuads = [this]() {
    glBufferData(
      GL_ARRAY_BUFFER,
      sizeof(float) * mBatchData.size(),
      mBatchData.data(),
      GL_STREAM_DRAW);
    glBufferData(
      GL_ELEMENT_ARRAY_BUFFER,
      sizeof(GLushort) * mBatchIndices.size(),
      mBatchIndices.data(),
      GL_STREAM_DRAW);
    glDrawElements(
      GL_TRIANGLES,
      GLsizei(mBatchIndices.size()),
      GL_UNSIGNED_SHORT,
      nullptr);
  };

  switch (mRenderMode) {
    case RenderMode::SpriteBatch:
    case RenderMode::WaterEffect:
      submitBatchedQuads();
      break;

    case RenderMode::Points:
      glBufferData(
        GL_ARRAY_BUFFER,
        sizeof(float) * mBatchData.size(),
        mBatchData.data(),
        GL_STREAM_DRAW);
      glDrawArrays(GL_POINTS, 0, GLsizei(mBatchData.size() / 6));
      break;

    case RenderMode::NonTexturedRender:
      // No batching yet for NonTexturedRender
      assert(false);
      break;
  }

  mBatchData.clear();
  mBatchIndices.clear();
}


void Renderer::drawRectangle(
  const base::Rect<int>& rect,
  const base::Color& color
) {
  // Note: No batching for now, drawRectangle is only used for debugging at
  // the moment
  if (!isVisible(rect)) {
    return;
  }

  setRenderModeIfChanged(RenderMode::NonTexturedRender);

  const auto left = float(rect.left());
  const auto right = float(rect.right());
  const auto top = float(rect.top());
  const auto bottom = float(rect.bottom());

  const auto colorVec = toGlColor(color);
  float vertices[] = {
    left, top, colorVec.r, colorVec.g, colorVec.b, colorVec.a,
    left, bottom, colorVec.r, colorVec.g, colorVec.b, colorVec.a,
    right, bottom, colorVec.r, colorVec.g, colorVec.b, colorVec.a,
    right, top, colorVec.r, colorVec.g, colorVec.b, colorVec.a,
    left, top, colorVec.r, colorVec.g, colorVec.b, colorVec.a
  };

  glBufferData(GL_ARRAY_BUFFER, sizeof(vertices), vertices, GL_STREAM_DRAW);
  glDrawArrays(GL_LINE_STRIP, 0, 5);
}


void Renderer::drawLine(
  const int x1,
  const int y1,
  const int x2,
  const int y2,
  const base::Color& color
) {
  // Note: No batching for now, drawLine is only used for debugging at the
  // moment
  setRenderModeIfChanged(RenderMode::NonTexturedRender);

  const auto colorVec = toGlColor(color);

  float vertices[] = {
    float(x1), float(y1), colorVec.r, colorVec.g, colorVec.b, colorVec.a,
    float(x2), float(y2), colorVec.r, colorVec.g, colorVec.b, colorVec.a
  };

  glBufferData(GL_ARRAY_BUFFER, sizeof(vertices), vertices, GL_STREAM_DRAW);
  glDrawArrays(GL_LINE_STRIP, 0, 2);
}


void Renderer::drawPoint(
  const base::Vector& position,
  const base::Color& color
) {
  const auto& visibleRect = fullScreenRect();
  if (!visibleRect.containsPoint(position)) {
    return;
  }

  setRenderModeIfChanged(RenderMode::Points);

  float vertices[] = {
    float(position.x),
    float(position.y),
    color.r / 255.0f,
    color.g / 255.0f,
    color.b / 255.0f,
    color.a / 255.0f
  };
  mBatchData.insert(
    std::end(mBatchData), std::begin(vertices), std::end(vertices));
}


void Renderer::drawWaterEffect(
  const base::Rect<int>& area,
  TextureData textureData,
  std::optional<int> surfaceAnimationStep
) {
  assert(
    !surfaceAnimationStep ||
    (*surfaceAnimationStep >= 0 && *surfaceAnimationStep < 4));

  using namespace std;

  if (!isVisible(area)) {
    return;
  }

  const auto areaWidth = area.size.width;
  auto drawWater = [&, this](
    const base::Rect<int>& destRect,
    const int maskIndex
  ) {
    const auto maskTexStartY = maskIndex * WATER_MASK_HEIGHT;
    const auto animSourceRect = base::Rect<int>{
      {0, maskTexStartY},
      {areaWidth, WATER_MASK_HEIGHT}
    };

    // x, y, mask_u, mask_v
    GLfloat vertices[4 * (2 + 2)];
    fillVertexPositions(destRect, std::begin(vertices), 0, 4);
    fillTexCoords(
      animSourceRect, mWaterSurfaceAnimTexture, std::begin(vertices), 2, 4);

    batchQuadVertices(std::begin(vertices), std::end(vertices), 4);
  };

  setRenderModeIfChanged(RenderMode::WaterEffect);

  if (mLastUsedTexture != textureData.mHandle) {
    submitBatch();
    glBindTexture(GL_TEXTURE_2D, textureData.mHandle);
    mLastUsedTexture = textureData.mHandle;
  }

  if (surfaceAnimationStep) {
    const auto waterSurfaceArea = base::Rect<int>{
      area.topLeft,
      {areaWidth, WATER_MASK_HEIGHT}
    };

    drawWater(waterSurfaceArea, *surfaceAnimationStep);

    auto remainingArea = area;
    remainingArea.topLeft.y += WATER_MASK_HEIGHT;
    remainingArea.size.height -= WATER_MASK_HEIGHT;

    drawWater(remainingArea, WATER_MASK_INDEX_FILLED);
  } else {
    drawWater(area, WATER_MASK_INDEX_FILLED);
  }
}


void Renderer::setGlobalTranslation(const base::Vector& translation) {
  const auto glTranslation = glm::vec2{translation.x, translation.y};
  if (glTranslation != mGlobalTranslation) {
    submitBatch();

    mGlobalTranslation = glTranslation;
    updateProjectionMatrix();
  }
}


base::Vector Renderer::globalTranslation() const {
  return base::Vector{
    static_cast<int>(mGlobalTranslation.x),
    static_cast<int>(mGlobalTranslation.y)};
}


void Renderer::setGlobalScale(const base::Point<float>& scale) {
  const auto glScale = glm::vec2{scale.x, scale.y};
  if (glScale != mGlobalScale) {
    submitBatch();

    mGlobalScale = glScale;
    updateProjectionMatrix();
  }
}


base::Point<float> Renderer::globalScale() const {
  return {mGlobalScale.x, mGlobalScale.y};
}


void Renderer::setClipRect(const std::optional<base::Rect<int>>& clipRect) {
  if (clipRect == mClipRect) {
    return;
  }

  submitBatch();

  mClipRect = clipRect;
  if (mClipRect) {
    glEnable(GL_SCISSOR_TEST);

    setScissorBox(*clipRect, mCurrentFramebufferSize);
  } else {
    glDisable(GL_SCISSOR_TEST);
  }
}


std::optional<base::Rect<int>> Renderer::clipRect() const {
  return mClipRect;
}


Renderer::RenderTarget Renderer::currentRenderTarget() const {
  return {mCurrentFramebufferSize, mCurrentFbo};
}


void Renderer::setRenderTarget(const RenderTarget& target) {
  if (target.mFbo == mCurrentFbo) {
    return;
  }

  submitBatch();

  if (!target.isDefault()) {
    mCurrentFramebufferSize = target.mSize;
    mCurrentFbo = target.mFbo;
  } else {
    mCurrentFramebufferSize.width = mWindowSize.width;
    mCurrentFramebufferSize.height = mWindowSize.height;
    mCurrentFbo = 0;
  }

  onRenderTargetChanged();
}


void Renderer::swapBuffers() {
  assert(mCurrentFbo == 0);

  submitBatch();
  SDL_GL_SwapWindow(mpWindow);

  const auto actualWindowSize = getSize(mpWindow);
  if (mWindowSize != actualWindowSize) {
    mWindowSize = actualWindowSize;
    mCurrentFramebufferSize.width = mWindowSize.width;
    mCurrentFramebufferSize.height = mWindowSize.height;
    onRenderTargetChanged();
  }
}


void Renderer::clear(const base::Color& clearColor) {
  const auto glColor = toGlColor(clearColor);
  glClearColor(glColor.r, glColor.g, glColor.b, glColor.a);
  glClear(GL_COLOR_BUFFER_BIT);
}


template <typename VertexIter>
void Renderer::batchQuadVertices(
  VertexIter&& dataBegin,
  VertexIter&& dataEnd,
  const std::size_t attributesPerVertex
) {
  using namespace std;

  const auto currentIndex = GLushort(mBatchData.size() / attributesPerVertex);

  GLushort indices[6];
  transform(
    begin(QUAD_INDICES),
    end(QUAD_INDICES),
    begin(indices),
    [&](const GLushort index) -> GLushort {
      return index + currentIndex;
    });

  // TODO: Limit maximum batch size
  mBatchData.insert(
    mBatchData.end(),
    forward<VertexIter>(dataBegin),
    forward<VertexIter>(dataEnd));
  mBatchIndices.insert(mBatchIndices.end(), begin(indices), end(indices));
}


void Renderer::setRenderModeIfChanged(const RenderMode mode) {
  if (mRenderMode != mode) {
    submitBatch();

    mRenderMode = mode;
    updateShaders();
  }
}


void Renderer::updateShaders() {
  switch (mRenderMode) {
    case RenderMode::SpriteBatch:
      useShaderIfChanged(mTexturedQuadShader);
      mTexturedQuadShader.setUniform("enableRepeat", mTextureRepeatOn);
      mTexturedQuadShader.setUniform("transform", mProjectionMatrix);
      glVertexAttribPointer(
        0,
        2,
        GL_FLOAT,
        GL_FALSE,
        sizeof(float) * 4,
        toAttribOffset(0));
      glVertexAttribPointer(
        1,
        2,
        GL_FLOAT,
        GL_FALSE,
        sizeof(float) * 4,
        toAttribOffset(2 * sizeof(float)));
      break;

    case RenderMode::Points:
    case RenderMode::NonTexturedRender:
      useShaderIfChanged(mSolidColorShader);
      mSolidColorShader.setUniform("transform", mProjectionMatrix);
      glVertexAttribPointer(
        0,
        2,
        GL_FLOAT,
        GL_FALSE,
        sizeof(float) * 6,
        toAttribOffset(0));
      glVertexAttribPointer(
        1,
        4,
        GL_FLOAT,
        GL_FALSE,
        sizeof(float) * 6,
        toAttribOffset(2 * sizeof(float)));
      break;

    case RenderMode::WaterEffect:
      useShaderIfChanged(mWaterEffectShader);
      mWaterEffectShader.setUniform("transform", mProjectionMatrix);
      glVertexAttribPointer(
        0,
        2,
        GL_FLOAT,
        GL_FALSE,
        sizeof(float) * 4,
        toAttribOffset(0));
      glVertexAttribPointer(
        2,
        2,
        GL_FLOAT,
        GL_FALSE,
        sizeof(float) * 4,
        toAttribOffset(2 * sizeof(float)));
      break;
  }
}


Renderer::RenderTargetHandles Renderer::createRenderTargetTexture(
  const int width,
  const int height
) {
  const auto textureHandle =
    createGlTexture(GLsizei(width), GLsizei(height), nullptr);
  glBindTexture(GL_TEXTURE_2D, textureHandle);

  GLuint fboHandle;
  glGenFramebuffers(1, &fboHandle);
  glBindFramebuffer(GL_FRAMEBUFFER, fboHandle);
  glFramebufferTexture2D(
    GL_FRAMEBUFFER,
    GL_COLOR_ATTACHMENT0,
    GL_TEXTURE_2D,
    textureHandle,
    0);

  glBindFramebuffer(GL_FRAMEBUFFER, mCurrentFbo);
  glBindTexture(GL_TEXTURE_2D, mLastUsedTexture);

  return {textureHandle, fboHandle};
}


auto Renderer::createTexture(const data::Image& image) -> TextureData {
  // OpenGL wants pixel data in bottom-up format, so transform it accordingly
  std::vector<std::uint8_t> pixelData;
  pixelData.resize(image.width() * image.height() * 4);
  for (std::size_t y = 0; y < image.height(); ++y) {
    const auto sourceRow = image.height() - (y + 1);
    const auto yOffsetSource = image.width() * sourceRow;
    const auto yOffset = y * image.width() * 4;

    for (std::size_t x = 0; x < image.width(); ++x) {
      const auto& pixel = image.pixelData()[x + yOffsetSource];
      pixelData[x*4 +     yOffset] = pixel.r;
      pixelData[x*4 + 1 + yOffset] = pixel.g;
      pixelData[x*4 + 2 + yOffset] = pixel.b;
      pixelData[x*4 + 3 + yOffset] = pixel.a;
    }
  }

  auto handle = createGlTexture(
    GLsizei(image.width()),
    GLsizei(image.height()),
    pixelData.data());
  return {int(image.width()), int(image.height()), handle};
}


GLuint Renderer::createGlTexture(
  const GLsizei width,
  const GLsizei height,
  const GLvoid* const pData
) {
  GLuint handle = 0;
  glGenTextures(1, &handle);

  glBindTexture(GL_TEXTURE_2D, handle);
  glTexParameteri(GL_TEXTURE_2D, GL_TEXTURE_WRAP_S, GL_CLAMP_TO_EDGE);
  glTexParameteri(GL_TEXTURE_2D, GL_TEXTURE_WRAP_T, GL_CLAMP_TO_EDGE);
  glTexParameteri(GL_TEXTURE_2D, GL_TEXTURE_MIN_FILTER, GL_NEAREST);
  glTexParameteri(GL_TEXTURE_2D, GL_TEXTURE_MAG_FILTER, GL_NEAREST);

  glTexImage2D(
    GL_TEXTURE_2D,
    0,
    GL_RGBA,
    width,
    height,
    0,
    GL_RGBA,
    GL_UNSIGNED_BYTE,
    pData);
  glBindTexture(GL_TEXTURE_2D, mLastUsedTexture);

  return handle;
}



void Renderer::useShaderIfChanged(Shader& shader) {
  if (shader.handle() != mLastUsedShader) {
    shader.use();
    mLastUsedShader = shader.handle();
  }
}


bool Renderer::isVisible(const base::Rect<int>& rect) const {
  return rect.intersects(fullScreenRect());
}


void Renderer::onRenderTargetChanged() {
  glBindFramebuffer(GL_FRAMEBUFFER, mCurrentFbo);
  glViewport(0, 0, mCurrentFramebufferSize.width, mCurrentFramebufferSize.height);

  updateProjectionMatrix();

  if (mClipRect) {
    setScissorBox(*mClipRect, mCurrentFramebufferSize);
  }
}


void Renderer::updateProjectionMatrix() {
  const auto projection = glm::ortho(
    0.0f,
    float(mCurrentFramebufferSize.width),
    float(mCurrentFramebufferSize.height),
    0.0f);

  mProjectionMatrix = glm::scale(
    glm::translate(projection, glm::vec3(mGlobalTranslation, 0.0f)),
    glm::vec3(mGlobalScale, 1.0f));

  updateShaders();
}

}<|MERGE_RESOLUTION|>--- conflicted
+++ resolved
@@ -199,10 +199,6 @@
     }
   }
 
-<<<<<<< HEAD
-  const int adjustedIndex = 0x8;//(index & 0x3) | 0x8;
-  return vec4(palette[adjustedIndex], color.a);
-=======
   // The color index transformation for achieving the water effect consists of
   // remapping any incoming color to one out of 4 indices starting at index 8.
   // The palette contains 3 shades of blue and a dark green in that area, which
@@ -211,7 +207,6 @@
   // modulo and addition produces the same outcome in this case.
   int adjustedIndex = int(mod(float(index), 4.0) + 8.0);
   return vec4(paletteColor(adjustedIndex), color.a);
->>>>>>> 7846d91f
 }
 
 void main() {
