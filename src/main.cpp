--- conflicted
+++ resolved
@@ -118,66 +118,6 @@
 
   CommandLineOptions config;
 
-<<<<<<< HEAD
-  // po::options_description optionsDescription("Options");
-  // optionsDescription.add_options()
-  //   ("help,h", "Show command line help message")
-  //   ("skip-intro,s",
-  //    po::bool_switch(&config.mSkipIntro),
-  //    "Skip intro movies/Apogee logo, go straight to main menu")
-  //   ("play-level,l",
-  //    po::value<std::string>(),
-  //    "Directly jump to given map, skipping intro/menu etc.")
-  //   ("player-pos",
-  //    po::value<std::string>(),
-  //    "Specify position to place the player at (to be used in conjunction with\n"
-  //    "'play-level')")
-  //   ("debug-mode,d",
-  //    po::bool_switch(&config.mDebugModeEnabled),
-  //    "Enable debugging features")
-  //   ("game-path",
-  //    po::value<std::string>(&config.mGamePath)->default_value(""),
-  //    "Path to original game's installation. Can also be given as positional "
-  //    "argument. If not provided here, a folder browser ui will ask for it");
-
-  // po::positional_options_description positionalArgsDescription;
-  // positionalArgsDescription.add("game-path", -1);
-
-  try
-  {
-  //   po::variables_map options;
-  //   po::store(
-  //     po::command_line_parser(argc, argv)
-  //       .options(optionsDescription)
-  //       .positional(positionalArgsDescription)
-  //       .run(),
-  //     options);
-  //   po::notify(options);
-
-  //   if (options.count("help")) {
-  //     std::cout << optionsDescription << '\n';
-  //     return 0;
-  //   }
-
-  //   if (options.count("play-level")) {
-  //     config.mLevelToJumpTo =
-  //       parseLevelToJumpTo(options["play-level"].as<std::string>());
-  //   }
-
-  //   if (options.count("player-pos")) {
-  //     if (!options.count("play-level")) {
-  //       throw std::invalid_argument(
-  //         "This option requires also using the play-level option");
-  //     }
-
-  //     config.mPlayerPosition = parsePlayerPosition(
-  //       options["player-pos"].as<std::string>());
-  //   }
-
-  //   if (!config.mGamePath.empty() && config.mGamePath.back() != '/') {
-  //     config.mGamePath += "/";
-  //   }
-=======
   po::options_description optionsDescription("Options");
   optionsDescription.add_options()
     ("help,h", "Show command line help message")
@@ -252,7 +192,6 @@
     if (!config.mGamePath.empty() && config.mGamePath.back() != '/') {
       config.mGamePath += "/";
     }
->>>>>>> 7846d91f
 
     gameMain(config);
   }
